import pygame

from entities.player import Player
from input_manager import InputManager
from scenes.scene import Scene
from systems.ai_system import AISystem
from systems.asset_manager import AssetManager
from systems.building_system import BuildingSystem
from systems.camera import Camera
from systems.debug_system import DebugSystem
from systems.dialog_system import DialogEntry, DialogSystem
from systems.game_state_manager import GameState, GameStateManager
from systems.grid_renderer import GridRenderer
from systems.interaction_system import InteractionSystem
from systems.resource_manager import ResourceManager
from systems.room_manager import RoomManager
from systems.starfield_system import StarfieldSystem
from ui.layouts.game_hud import GameHUD


class GameplayScene(Scene):
    def __init__(self, game):
        super().__init__(game)
        self._init_managers()
        self._init_systems()
        self._init_entities()
        self._init_ui()
        self._setup_debug()
        self._setup_layers()

        # Initialize dialog system for tutorial
        self.dialog_system = DialogSystem()
        self.dialog_system.initialize(game.screen)
        self._start_tutorial_sequence()

    def _init_managers(self):
        """Initialize all manager systems"""
        self.input_manager = InputManager()
        self.state_manager = GameStateManager()
        self.asset_manager = AssetManager()
        self.asset_manager.preload_images("images/rooms")

        # Initialize resource manager first
        self.resource_manager = ResourceManager()
        # Add custom resource configurations if needed
        self._setup_resource_config()

    def _setup_resource_config(self):
        """Setup custom resource configurations"""
        # Example: Modify base consumption rates
        self.resource_manager.base_consumption_rates.update(
            {
                "power": 0.05,  # Slower power drain
                "oxygen": 0.03,  # Slower oxygen consumption
            }
        )

        # Example: Modify maximum resource amounts
        self.resource_manager.max_resources.update(
            {
                "power": 200.0,  # Larger power capacity
                "oxygen": 150.0,  # Larger oxygen capacity
            }
        )

    def _init_systems(self):
        """Initialize core game systems"""
        # Create camera first
        self.camera = Camera(
            self.game.screen.get_width(), self.game.screen.get_height(), tile_size=16
        )

        # Create interaction system with camera
        self.interaction_system = InteractionSystem(self.camera, self.state_manager)

        # Create room manager with interaction system
        self.room_manager = RoomManager(
            self.game.screen.get_width() // 2,
            self.game.screen.get_height() // 2,
            resource_manager=self.resource_manager,
            interaction_system=self.interaction_system,
        )
        self.room_manager.set_camera(self.camera)

        self.grid_renderer = GridRenderer(self.room_manager.grid)
        self.starfield = StarfieldSystem(self.game.screen.get_size())

        # Initialize building system properly
        self.building_system = BuildingSystem(
            self.room_manager, self.resource_manager, self.game.screen
        )
        self.building_system.set_state_manager(self.state_manager)
        self.building_system.set_input_manager(self.input_manager)
        self.building_system.set_camera(self.camera)
        self.building_system.init_ui(self.game.screen)  # Initialize UI elements

        self.ai_system = AISystem(self.room_manager, self.room_manager.collision_system)
        self.ai_system.set_camera(self.camera)

    def _init_entities(self):
        # Get starting position from room manager
        player_x, player_y = self.room_manager.get_starting_position()
        self.player = Player(player_x, player_y)
        self.character_sprites = pygame.sprite.Group(self.player)
        # Set camera reference for player debug visualization
        self.player.camera = self.camera

    def _init_ui(self):
        # Initialize GameHUD with resource manager
        self.game_hud = GameHUD(self.game.screen, self.resource_manager)

        # Add building system UI elements to the scene's UI system
        if hasattr(self, "ui_system"):
            self.ui_system.add_element(self.building_system.toggle_button)
            self.ui_system.add_element(self.building_system.build_menu)

    def _setup_debug(self):
        """Setup debug system and watches"""
        self.debug_system = DebugSystem()
        self._add_debug_watches()

    def _add_debug_watches(self):
        """Add debug watches for monitoring game state"""
        # Add resource-related watches
        self.debug_system.add_watch(
            "Power Generation", lambda: f"{self._get_resource_rate('power'):+.2f}/s"
        )
        self.debug_system.add_watch(
            "Oxygen Generation", lambda: f"{self._get_resource_rate('oxygen'):+.2f}/s"
        )
        self.debug_system.add_watch(
            "Active Rooms", lambda: len(self.resource_manager.active_rooms)
        )

    def _get_resource_rate(self, resource: str) -> float:
        """Helper to calculate current resource generation/consumption rate"""
        return self.resource_manager._calculate_net_resource_change(resource)

    def _setup_layers(self):
        """Setup rendering layers"""
        # Background layer
        self.background_layer = [self.starfield]

        # Game layer - order matters!
        self.game_layer = [
            self.grid_renderer,  # Draw tiles first
            self.room_manager,  # Draw rooms and interactables
            self.ai_system,  # Draw AI characters
            self.character_sprites,  # Draw player on top
        ]

        # System layer
        self.system_layer = [self.building_system]

        # UI layer
        self.ui_layer = [self.game_hud]

        # Setup camera references
        self.grid_renderer.set_camera(self.camera)

        # Add elements to layers in drawing order
        self.background_layer.append(self.starfield)
        self.game_layer.extend(
            [self.grid_renderer, self.room_manager, self.character_sprites]
        )
        self.system_layer.extend([self.building_system])
        self.ui_layer.append(self.game_hud)

        # Setup debug visualization
        self.room_manager.collision_system.set_camera(self.camera)
<<<<<<< HEAD
        self.debug_layer = [
            self.debug_system,
            self.room_manager.collision_system,
            self.ai_system,
        ]
=======
        # self.debug_layer = [self.debug_system, self.room_manager.collision_system]
>>>>>>> c0023913

        # Add player to both game and debug layers
        # self.game_layer.append(self.player)
        self.debug_layer.append(self.player)

    def handle_event(self, event):
        # Scene's UI system handles events first
        if super().handle_event(event):
            return True

        # Handle input manager events
        action = self.input_manager.handle_event(event)
        if action == "toggle_build":
            self.building_system.toggle_building_mode()
            return True

        # Handle building system events if active
        if self.state_manager.current_state == GameState.BUILDING:
            if self.building_system.handle_event(event):
                return True

        # Handle interaction system events
        if self.interaction_system.handle_event(event):
            return True

        # Add debug toggle (F3 key)
        if event.type == pygame.KEYDOWN and event.key == pygame.K_F3:
            self.debug_system.toggle()
            return True

        return False

    def update(self):
        """Update scene state"""
        # Get delta time
        dt = self.debug_system.clock.get_time() / 1000.0  # Convert to seconds

        # Update all interactable entities
        if self.interaction_system:
            for entity in self.interaction_system.interactables:
                entity.update(dt)  # This updates feedback timers

        # Get current mouse position
        mouse_pos = pygame.mouse.get_pos()

        # Update interaction system with mouse position
        self.interaction_system.update(mouse_pos)

        # Update input first
        self.input_manager.update()

        # Update camera to follow player
        self.camera.update(self.player.rect)

        # Update resource system with delta time
        dt = self.debug_system.clock.get_time() / 1000.0  # Convert to seconds
        self.resource_manager.update(dt)

        # Core game updates
        self.player.update(self.room_manager, self.input_manager)
        self.ai_system.update(dt)
        self.starfield.update(self.camera.x, self.camera.y)
        self.game_hud.update()

        # Let building system handle its own toggle
        self.building_system.update()

        super().update()
        self.debug_system.clock.tick()
        self.dialog_system.update()

    def draw(self, screen):
        # Use the parent Scene's draw method which will handle all layers
        super().draw(screen)
        # Draw dialog on top of everything
        self.dialog_system.draw(screen)

    def _start_tutorial_sequence(self):
        """Start the tutorial dialog sequence (Scenes 5-7)"""
        initial_dialog = [
            # Scene 5: Boarding Your Ship
            DialogEntry(
                character="MAX",
                text="There she is—the 'Starbreeze'! Isn't she a beauty? Sleek, efficient, and... compact. Perfect for someone who values simplicity. And hey, less space means fewer places for things to go wrong, right?",
            ),
            DialogEntry(
                character="MAX",
                text="Now, I know what you're thinking: 'Didn't he promise me a state-of-the-art vessel?' Think of this as... a hands-on opportunity. After all, what's a journey without a few challenges? You'll be fine! Probably.",
            ),
            # Scene 6: Stepping Inside
            DialogEntry(
                character="EVA",
                text="Greetings, Overseer. Welcome aboard the 'Starbreeze'—NovaForge's finest example of minimalism in space travel.",
            ),
            DialogEntry(
                character="EVA",
                text="Current status report: Battery reserves at 20% and depleting. Oxygen levels are sufficient for approximately... 2 hours and 47 minutes. Recommend immediate attention to life support systems—unless, of course, you're practicing for a record in breath-holding.",
            ),
            # Scene 7: Assessing the Situation
            DialogEntry(
                character="EVA",
                text="You'll notice the battery unit is flashing red—a universally recognized sign of 'bad.' Perhaps you might consider recharging it? There's a hand-crank generator stored under your cot. Manual labor builds character, or so I've been told.",
            ),
        ]

        later_dialog = [
            # Scene 8: Max's Message
            DialogEntry(
                character="MAX",
                text="Hey there, just wanted to check in! How's the 'Starbreeze' treating you? I imagine you're settling in nicely. Now, I won't keep you long—I know you're eager to get started. Just remember: the journey of a thousand light-years begins with a single step... or in your case, a single room. Cheers!",
            ),
            # Scene 9: The First Build
            DialogEntry(
                character="EVA",
                text="Overseer, while the 'Starbreeze' offers the charm of compact living, expanding the ship might increase our survival prospects. I recommend constructing a generator room to stabilize power or an oxygen garden for sustainable air supply.",
            ),
            DialogEntry(
                character="EVA",
                text="Please note, our current materials are limited. Choose wisely—or don't. I'm merely an AI with a vested interest in not floating aimlessly through space.",
            ),
        ]

        # Start initial dialog sequence - remove the callback
        self.dialog_system.start_dialog_sequence(initial_dialog)

        # Schedule the later dialog sequence to start after 60 seconds
        self.dialog_system.schedule_dialog_sequence(later_dialog, delay=30)<|MERGE_RESOLUTION|>--- conflicted
+++ resolved
@@ -168,15 +168,11 @@
 
         # Setup debug visualization
         self.room_manager.collision_system.set_camera(self.camera)
-<<<<<<< HEAD
         self.debug_layer = [
             self.debug_system,
             self.room_manager.collision_system,
             self.ai_system,
         ]
-=======
-        # self.debug_layer = [self.debug_system, self.room_manager.collision_system]
->>>>>>> c0023913
 
         # Add player to both game and debug layers
         # self.game_layer.append(self.player)
